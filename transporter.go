--- conflicted
+++ resolved
@@ -66,11 +66,12 @@
 
 	debugf("Send LogEntries to %s ", u)
 
-	thisPeerStats, ok := r.peersStats.Peers[peer.Name]
-
-	if !ok { // we first see this peer
-		thisPeerStats = &raftPeerStats{MinLatency: 1 << 63}
-		r.peersStats[peer.Name] = thisPeerStats
+	thisFollowerStats, ok := r.followersStats.Followers[peer.Name]
+
+	if !ok { //this is the first time this follower has been seen
+		thisFollowerStats = &raftFollowerStats{}
+		thisFollowerStats.Latency.Minimum = 1 << 63
+		r.followersStats.Followers[peer.Name] = thisFollowerStats
 	}
 
 	start := time.Now()
@@ -82,19 +83,14 @@
 	if err != nil {
 		debugf("Cannot send AppendEntriesRequest to %s: %s", u, err)
 		if ok {
-			thisPeerStats.Fail()
+			thisFollowerStats.Fail()
 		}
 	} else {
 		if ok {
-			thisPeerStats.Succ(end.Sub(start))
-		}
-	}
-
-<<<<<<< HEAD
-=======
-	r.peersStats.Peers[peer.Name] = thisPeerStats
-
->>>>>>> 21f6b506
+			thisFollowerStats.Succ(end.Sub(start))
+		}
+	}
+
 	if resp != nil {
 		defer resp.Body.Close()
 		aersp = &raft.AppendEntriesResponse{}
